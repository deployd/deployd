# History


## 0.6.3
<<<<<<< HEAD
 - Removed dependency on jQuery for dpd.js
 - JSON-formatted "bad credentials" login error
 - Fixed "no open connections" bug on startup
 - Renamed Db.connect to Db.create
 - Db connections are now lazy and only occur once a request is made
 
=======
- Removed dependency on jQuery for dpd.js
- JSON-formatted "bad credentials" login error
- Improved error reporting on CLI when port is in use
- If in development mode, and no port has been specifically requested, CLI will retry with up to 5 different ports

>>>>>>> 70d23cac
## 0.6.2

- Fixed rare but annoying bug where server would crash for no good reason ("Cannot set headers") on a request

## 0.6.1

 - Bumped the default recursion limit to 2 levels
 - Fixed rare case where a resource's dashboard would not load
 - Fixed user events
 - Fixed several validation bugs
 - In a UserCollection /users/me will return 204 instead of 401

## 0.6.0

### Breaking Changes
 - Restructured Deployd app folder structure. Let us know if you need to migrate any 0.5 apps.
 - Changed the "email" property of a UserCollection to "username", in order to be less opinionated about user logic.

### New Features
 - Rebuilt the dashboard
  - You can now manage resources from any page on the dashboard. Navigation has also been improved
  - You can now reorder properties in a collection
 - Added custom resource API. You can now write your own resources and include them in your app. See the [docs] for examples and reference.

### Major Bugfixes
 - Fixed bug where your session could get elevated to root after using the Dashboard (causing cancel() in events to be ignored)<|MERGE_RESOLUTION|>--- conflicted
+++ resolved
@@ -2,20 +2,14 @@
 
 
 ## 0.6.3
-<<<<<<< HEAD
+
  - Removed dependency on jQuery for dpd.js
  - JSON-formatted "bad credentials" login error
- - Fixed "no open connections" bug on startup
- - Renamed Db.connect to Db.create
+ - Improved error reporting on CLI when port is in use
+ - If in development mode, and no port has been specifically requested, CLI will retry with up to 5 different ports- Fixed "no open connections" bug on startup
+ - Renamed `Db.connect()` to `Db.create()`
  - Db connections are now lazy and only occur once a request is made
- 
-=======
-- Removed dependency on jQuery for dpd.js
-- JSON-formatted "bad credentials" login error
-- Improved error reporting on CLI when port is in use
-- If in development mode, and no port has been specifically requested, CLI will retry with up to 5 different ports
 
->>>>>>> 70d23cac
 ## 0.6.2
 
 - Fixed rare but annoying bug where server would crash for no good reason ("Cannot set headers") on a request
