var Store = require('./db').Store
, util = require('util')
, Cookies = require('cookies')
, EventEmitter = require('events').EventEmitter
, crypto = require('crypto')
, debug = require('debug')('session')
<<<<<<< HEAD
, Q = require("q")
, _ = require("underscore");
=======
, Promise = require("bluebird");
>>>>>>> ca7ac73c

/*!
* A simple index for storing sesssions in memory.
*/

var sessionIndex = {}
  , userSessionIndex = {};

/**
* A store for persisting sessions inbetween connection / disconnection. 
* Automatically creates session IDs on inserted objects.
*/

function SessionStore(namespace, db, sockets, options) {
  this.sockets = sockets;
  this.options = options || {};
  // sessions inactive for longer than this will be cleaned up:
  this.options.maxAge = this.options.maxAge || 30 * 24 * 60 * 60 * 1000;

  // socket queue
  var socketQueue = this.socketQueue = new EventEmitter()
    , socketIndex = this.socketIndex = {};
  
  // NOTE: we will get a warning otherwise when more than 10 users try to login
  socketQueue.setMaxListeners(0);
    
  if(sockets) {
    sockets.on('connection', function (socket) {
      // NOTE: do not use set here ever, the `Cookies` api is meant to get a req, res
      // but we are just using it for a cookie parser
      var cookies = new Cookies(socket.handshake)
        , sid = cookies.get('sid');

      if(sid) {
        // index sockets against their session id
        socketIndex[sid] = socket;
        socketQueue.emit(sid, socket);
      }
    });
  } 

  Store.apply(this, arguments);
  
  if (db) {
    // Cleanup inactive sessions from the db
    var store = this;
    process.nextTick(function () {
      store.cleanupInactiveSessions();
    });
  }
}
util.inherits(SessionStore, Store);
exports.SessionStore = SessionStore;

SessionStore.prototype.cleanupInactiveSessions = function () {
  this.remove({
    $or: [ 
      { lastActive: { $lt: Date.now() - this.options.maxAge } }, 
      { lastActive: { $exists: false } }
    ]
  }, function (err, updated) {
    if (err) {
      console.error("Error removing old sessions: " + err);
    }
  });
  this.cleanupInactiveSessions.lastRun = Date.now();
};

SessionStore.prototype.createUniqueIdentifier = function () {
  return crypto.randomBytes(64).toString('hex');
};

/**
* Create a new `Session` based on an optional `sid` (session id).
*
* @param {String} sid
* @param {Function} callback(err, session)
*/

SessionStore.prototype.createSession = function(sid, fn) {
  var socketIndex = this.socketIndex
    , store = this;

  if(typeof sid == 'function') {
    fn = sid;
    sid = undefined;
  }
  if(sid) {
<<<<<<< HEAD
    this.find({ id: sid }, function (err, s) {
      if (err) return fn(err);
      if (!s || s.lastActive < Date.now() - store.options.maxAge) {
        s = { anonymous: true };
        sid = null;
=======
    Promise.fromNode(this.find.bind(this, { id: sid }))
    .then(function (session) {
      var defer = Promise.defer();
      if (!session) {
        store.insert({ id: sid }, function (err, s) {
          if (err && err.name === 'MongoError' && err.code === 11000) {
            // E11000 is duplicate key error index in mongodb, some other request already 
            // inserted this session, try finding it again (race condition fix)
            store.find({ id: sid }, function (err, s) {
              if (err) return defer.reject(err);
              defer.resolve(s);
            });
            return;
          }
          if (err) return defer.reject(err);
          defer.resolve(s);
        });
      } else {
        defer.resolve(session);
>>>>>>> ca7ac73c
      }
      var sess = sessionIndex[sid] || new Session(s, store, socketIndex, store.sockets);
      if (sid) sessionIndex[sid] = sess;
      // index sessions by user
      if (s && s.uid) {
        userSessionIndex[s.uid] = sess;
      }
      if (!sess.data.anonymous && (!sess.data.lastActive || sess.data.lastActive < Date.now() - 10 * 1000)) {
        // update last active date at max once every 10 seconds
        sess.data.lastActive = Date.now();
        sess.save(function () {
          fn(null, sess);
        });
      } else {
        fn(null, sess);
      }
    });
  } else {
    fn(null, new Session({ anonymous: true }, this, socketIndex, store.sockets));
  }
  
  // clean up inactive sessions once per minute
  if (store.cleanupInactiveSessions.lastRun < Date.now() - 60 * 1000) {
    process.nextTick(function () {
      store.cleanupInactiveSessions();
    });
  }
};



/**
* Get the already created session
*/
SessionStore.prototype.getSession = function (uid) {
  return userSessionIndex[uid];
};



/**
* An in memory representation of a client or user connection that can be saved to disk.
* Data will be passed around via a `Context` to resources.
* 
* Example:
* 
*    var session = new Session({id: 'my-sid', new SessionStore('sessions', db)});
*
*    session.set({uid: 'my-uid'}).save();
*
* @param {Object} data
* @param {Store} store
* @param {Socket} socket
*/

function Session(data, store, sockets, rawSockets) {
  var sid;
  this.data = _.clone(data);
  if (!this.data.createdOn) this.data.createdOn = Date.now();
  if (!this.data.lastActive) this.data.lastActive = Date.now();
  if(data && data.id) this.sid = sid = data.id;
  this.store = store;

  // create faux socket, to queue any events until
  // a real socket is available
  var socketWrapper = this.socket = {
    on: function () {
      var s = sockets[sid];
      // if we have a real socket, use it
      if(s) {
        s.on.apply(s, arguments);
      } else {
        // otherwise add to bind queue
        var queue = this._bindQueue = this._bindQueue || [];
        queue.push(arguments);
      }
    },
    emit: function (ev) {
      var s = sockets[sid];
      
      // if we have a real socket, use it
      if(s) {
        s.emit.apply(s, arguments);
      } else {
        // otherwise add to emit queue
        var queue = this._emitQueue = this._emitQueue || [];
        queue.push(arguments);
      }
    }
  };

  this.emitToUsers = function(collection, query, event, data) {
    collection.get(query, function(users) {
      var userSession;
      if(users && users.id) {
        userSession = userSessionIndex[users.id];
        if(userSession && userSession.socket) {
          userSession.socket.emit(event, data);
        }
        return;
      }
      users.forEach(function(u) {
        userSession = userSessionIndex[u.id];

        // emit to sessions online
        if(userSession && userSession.socket) {
          userSession.socket.emit(event, data);
        }
      });
    });
  };

  this.emitToAll = function() {
    rawSockets.emit.apply(rawSockets, arguments);
  };

  // resolve queue once a socket is ready
  store.socketQueue.once(this.sid, function (socket) {
    // drain bind queue
    if(socketWrapper._bindQueue && socketWrapper._bindQueue.length) {
      socketWrapper._bindQueue.forEach(function (args) {
        socket.on.apply(socket, args);
      });
    }
    // drain emit queue
    if(socketWrapper._emitQueue && socketWrapper._emitQueue.length) {
      socketWrapper._emitQueue.forEach(function (args) {
        socket.emit.apply(socket, args);
      });
    }
  });
}

/**
* Set properties on the in memory representation of a session.
*
* @param {Object} changes
* @return {Session} this for chaining
*/

Session.prototype.set = function(object) {
  var session = this
    , data = session.data || (session.data = {});

  Object.keys(object).forEach(function(key) {
    data[key] = object[key];
  });
  return this;
};

/**
* Save the in memory representation of a session to its store.
*
* @param {Function} callback(err, data)
* @return {Session} this for chaining
*/

Session.prototype.save = function(fn) {
  var session = this
    , data = _.clone(this.data)
    , query = {id: data.id};
  if (data.anonymous) {
    delete data.anonymous;
    var sid = data.id = this.store.createUniqueIdentifier();
  }
  session.remove(data, function (err) {
    if(err) return fn(err);
    session.store.insert(data, function (err, res) {
      if (!err) {
        session.data = res;
        sessionIndex[sid] = session;
        if (res.uid) {
          userSessionIndex[res.uid] = session;
        }
        session.sid = res.id;
      }
      fn(err, res);
    });
  });
  return this;
};

/**
* Reset the session using the data in its store. 
*
* @param {Function} callback(err, data)
* @return {Session} this for chaining
*/

Session.prototype.fetch = function(fn) {
  var session = this;
  this.store.first({id: this.data.id}, function (err, data) {
    session.set(data);
    fn(err, data);
  });
  return this;
};

/**
* Returns true if this is an anonymous (non-authenticated) session.
*/

Session.prototype.isAnonymous = function() {
  return this.data.anonymous;
};

/**
* Remove the session.
*
* @param {Function} callback(err, data)
* @return {Session} this for chaining
*/

Session.prototype.remove = function (data, fn) {
  if (typeof data === "function") {
    fn = data;
    data = this.data;
  }
  if (!data.id) {
    return fn(); // nothing to remove
  }
  var session = this;
  debug('Removing %s', data.id);

  delete sessionIndex[data.id];
  delete userSessionIndex[data.uid]; // TODO: Don't delete all of a user's sessions
  delete session.store.socketIndex[data.id];

  this.store.remove({id: data.id}, fn);

  return this;
};<|MERGE_RESOLUTION|>--- conflicted
+++ resolved
@@ -4,13 +4,8 @@
 , EventEmitter = require('events').EventEmitter
 , crypto = require('crypto')
 , debug = require('debug')('session')
-<<<<<<< HEAD
-, Q = require("q")
+, Promise = require("bluebird")
 , _ = require("underscore");
-=======
-, Promise = require("bluebird");
->>>>>>> ca7ac73c
-
 /*!
 * A simple index for storing sesssions in memory.
 */
@@ -98,33 +93,11 @@
     sid = undefined;
   }
   if(sid) {
-<<<<<<< HEAD
     this.find({ id: sid }, function (err, s) {
       if (err) return fn(err);
       if (!s || s.lastActive < Date.now() - store.options.maxAge) {
         s = { anonymous: true };
         sid = null;
-=======
-    Promise.fromNode(this.find.bind(this, { id: sid }))
-    .then(function (session) {
-      var defer = Promise.defer();
-      if (!session) {
-        store.insert({ id: sid }, function (err, s) {
-          if (err && err.name === 'MongoError' && err.code === 11000) {
-            // E11000 is duplicate key error index in mongodb, some other request already 
-            // inserted this session, try finding it again (race condition fix)
-            store.find({ id: sid }, function (err, s) {
-              if (err) return defer.reject(err);
-              defer.resolve(s);
-            });
-            return;
-          }
-          if (err) return defer.reject(err);
-          defer.resolve(s);
-        });
-      } else {
-        defer.resolve(session);
->>>>>>> ca7ac73c
       }
       var sess = sessionIndex[sid] || new Session(s, store, socketIndex, store.sockets);
       if (sid) sessionIndex[sid] = sess;
