--- conflicted
+++ resolved
@@ -40,11 +40,7 @@
  */
 
 middleware.listen = function (callback) {
-<<<<<<< HEAD
   var server = this.server = middleware.server = express.createServer(function (req, res, next) {    
-=======
-  var server = this.server = express.createServer(function (req, res, next) {
->>>>>>> 1b061c8e
     // by default pause the request
     req.pause();
     
