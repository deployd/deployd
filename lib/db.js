var db = module.exports = {}
  , util = require('util')
  , EventEmitter = require('events').EventEmitter
  , mongodb = require('mongodb')
  , uuid = require('./util/uuid')
  , scrub = require('scrubber').scrub
  , debug = require('debug')('db');

/**
 * Create a new database with the given options. You can start making
 * database calls right away. They are internally buffered and executed once the
 * connection is resolved.
 *
 * Options:
 *
 *   - `name`         the database name
 *   - `host`         the database host
 *   - `port`         the database port
 *
 * Example:
 *
 *     db
 *       .create({host: 'localhost', port: 27015, name: 'test'})
 *       .createStore('testing-store')
 *       .insert({foo: 'bar'}, fn)
 *
 * @param {Object} options
 * @return {Db}
 */

db.create = function (options) {
  var db = new Db(options);
  return db;
};

/**
 * A `Db` abstracts a driver implementation of the database. This allows for
 * a single interface to be used against any database implementation.
 *
 * Example:
 *
 *     var redis = require('redis');
 *     
 *     function Redis(options) {
 *       this.options = options;
 *       this._redis = redis.createClient()
 *     }
 *     util.inherits(Redis, Db);
 *     
 *     Redis.prototype.open = function (fn) {
 *       this._redis.once('ready', fn);
 *     }
 *
 * @param {Object} options
 * @api private
 */
 
function Db(options) {
  this.options = options;
  this._mdb = new mongodb.Db(this.options.name, new mongodb.Server(this.options.host, this.options.port));
}
util.inherits(Db, EventEmitter);
db.Db = Db;

/**
 * Drop the underlying database.
 *
 * @param {Function} callback
 * @api private
 */

Db.prototype.drop = function (fn) {
  getConnection(this, function (err, mdb) {
    mdb.open(function () {
      mdb.dropDatabase(fn);
    });
  });
};

/**
 * Create a new database store (eg. a collection).
 *
 * Example:
 *
 *     db
 *       .connect({host: 'localhost', port: 27015, name: 'test'})
 *       .createStore('testing-store')
 *       .insert({foo: 'bar'}, fn)
 *
 * @param {String} namespace
 * @return {Store}
 */

Db.prototype.createStore = function (namespace) {
  return new Store(namespace, this);
};

/**
 * Initialize a space in the database (eg. a collection).
 *
 * @param {String} namespace
 * @param {Db} db
 * @api private
 */

function Store(namespace, db) {
  this.namespace = namespace;
  this._db = db;
}
module.exports.Store = Store;

function getConnection(db, fn) {
  if(db.connected) {
    fn(null, db._mdb);
  } else if(db.connecting) {
    db.once('connection attempted', function (err) {
      fn(err, db._mdb);
    });
  } else {
    db.connecting = true;
    db._mdb.open(function (err) {
      db.connecting = false;
      db.emit('connection attempted', err);
      if(err) {
        db.connected = false;
        throw err;
      } else {
          
        // check for credentials
        var credentials = db.options.credentials;
        if (credentials && credentials.username && credentials.password) {
          db._mdb.authenticate(credentials.username, credentials.password, function (err) {
            if (err) {
              db.connected = false;
              throw err;
            }
            db.connected = true;
            fn(null, db._mdb);
          });
        } else {
          db.connected = true;
          fn(null, db._mdb);
        }
      }
    });
  }
}

function collection(store, fn) {
  var db = store._db;
  
  getConnection(db, function (err, mdb) {
    if(err) return fn(err);
    
    mdb.collection(store.namespace, function (err, collection) {
      if(err || !collection) {
        console.error(err || new Error('Unable to get ' + store.namespace + ' collection'));
        process.exit(1);
      }
      
      fn(null, collection);
    });
  });
}

/**
 * Change public IDs to private IDs.
 *
 * IDs are generated with a psuedo random number generator.
 * 24 hexidecimal chars, ~2 trillion combinations.
 *
 * @param {Object} object
 * @return {Object}
 * @api private
 */

Store.prototype.identify = function (object) {
  if(!object) return;
  if(typeof object != 'object') throw new Error('identify requires an object');
  var store = this;
  function set(object) {
    if(object._id) {
      object.id = object._id;
      delete object._id;
    } else {
      var u = object.id || store.createUniqueIdentifier();
      object._id = u;
      delete object.id;
    }
  }
  if(Array.isArray(object)) {
    object.forEach(set);
  } else {
    set(object);
  }
  return object;
};


/**
 * Change query IDs to private IDs.
 *
 * @param {Object} object
 * @return {Object}
 * @api private
 */

Store.prototype.scrubQuery = function (query) {
  // private mongo ids can be anywhere in a query object
  // walk the object recursively replacing id with _id
  // NOTE: if you are implementing your own Store,
  // you probably wont need to do this if you want to store ids
  // as 'id'

  if(query.id && typeof query.id === 'object') {
    query._id = query.id;
    delete query.id;
  }

  try {
    scrub(query, function (obj, key, parent, type) {
      // find any value using _id
      if(key === 'id' && parent.id) {
        parent._id = parent.id;
        delete parent.id;
      }
    });  
  } catch(ex) {
    debug(ex);
  }
  
};

/**
 * Create a unique identifier. Override this in derrived stores
 * to change the way IDs are generated.
 *
 * @return {String}
 */

Store.prototype.createUniqueIdentifier = function() {
  return uuid.create();
};

/**
 * Insert an object into the store.
 *
 * Example:
 *
 *     db
 *       .connect({host: 'localhost', port: 27015, name: 'test'})
 *       .createStore('testing-store')
 *       .insert({foo: 'bar'}, fn)
 *
 * @param {Object|Array} object
 * @param {Function} callback(err, obj)
 */

Store.prototype.insert = function (object, fn) {
  var store = this;
  this.identify(object);
  collection(this, function (err, col) {
    col.insert(object, function (err, result) {
      if(Array.isArray(result) && !Array.isArray(object)) {
        result = result[0];
      }
      fn && fn(err, store.identify(result));
    });
  });
};


/**
 * Find the number of objects in the store that match the given query.
 *
 * Example:
 *
 *     db
 *       .connect({host: 'localhost', port: 27015, name: 'test'})
 *       .createStore('testing-store')
 *       .count({foo: 'bar'}, fn)
 *
 * @param {Object} query
 * @param {Function} callback(err, num)
 */

Store.prototype.count = function(query, fn) {
  var store = this;
  if (typeof query == 'function') {
    fn = query;
    query = {};
  } else {
    query && this.scrubQuery(query);
  }

  var fields = stripFields(query)
    , options = stripOptions(query);

  collection(this, function (err, col) {
    if (err) return fn(err);
    col.find(query, fields, options).count(function(err, count) {
      if (err) return fn(err);
      fn(null, count);
    });
  });
};

/**
 * Find all objects in the store that match the given query.
 *
 * Example:
 *
 *     db
 *       .connect({host: 'localhost', port: 27015, name: 'test'})
 *       .createStore('testing-store')
 *       .find({foo: 'bar'}, fn)
 *
 * @param {Object} query
 * @param {Function} callback(err, obj)
 */

Store.prototype.find = function (query, fn) {
  var store = this;
  if(typeof query == 'function') {
    fn = query;
    query = {};
  } else {
    query && this.scrubQuery(query);
  }

  // fields
  var fields = stripFields(query)
    , options = stripOptions(query);

  collection(this, function (err, col) {
    if(typeof query._id === 'string') {
      if(fields) {
        col.findOne(query, fields, options, function (err, obj) {
          store.identify(query);
          fn(err, store.identify(obj));
        });
      } else {
        col.findOne(query, options, function (err, obj) {
          store.identify(query);
          fn(err, store.identify(obj));
        });
      }
    } else {
      if(fields) {
        col.find(query,  fields, options).toArray(function (err, arr) {
          fn(err, store.identify(arr));
        });
      } else {
        col.find(query, options).toArray(function (err, arr) {
          fn(err, store.identify(arr));
        });
      }

    }

  });
};

/**
 * Find the first object in the store that match the given query.
 *
 * Example:
 *
 *     db
 *       .connect({host: 'localhost', port: 27015, name: 'test'})
 *       .createStore('testing-store')
 *       .first({foo: 'bar'}, fn)
 *
 * @param {Object} query
 * @param {Function} callback(err, obj)
 */

Store.prototype.first = function (query, fn) {
  query && this.scrubQuery(query);

  var store = this
    , fields = stripFields(query);

  collection(this, function (err, col) {
    if(fields) {    
      col.findOne(query, fields, function (err, result) {
        fn(err, store.identify(result));
      });
    } else {    
      col.findOne(query, function (err, result) {
        fn(err, store.identify(result));
      });
    }
  });
};

/**
 * Update an object or objects in the store that match the given query.
 *
 * Example:
 *
 *     db
 *       .connect({host: 'localhost', port: 27015, name: 'test'})
 *       .createStore('testing-store')
 *       .update({id: '<an object id>'}, fn)
 *
 * @param {Object} query
 * @param {Object} object
 * @param {Function} callback(err, obj)
 */

Store.prototype.update = function (query, object, fn) {
  var store = this
    , multi = false
    , command = {};
    
  if(typeof query == 'string') query = {id: query};
  if(typeof query != 'object') throw new Error('update requires a query object or string id');
  if(query.id) {
    store.identify(query);
  } else {
    multi = true;
  }

  stripFields(query);

  //Move $ queries outside of the $set command
  Object.keys(object).forEach(function(k) {
    if (k.indexOf('$') === 0) {
      command[k] = object[k];
      delete object[k];
    }
  });
  
  if(Object.keys(object).length) {
    command.$set = object;    
  }
  
  multi = query._id ? false : true;

  debug('update - query', query);
  debug('update - object', object);
  debug('update - command', command);

  collection(this, function (err, col) {
    col.update(query, command, {multi: multi}, function(err) {
      store.identify(query);
<<<<<<< HEAD
      if(fn) fn(err);
=======
      fn && fn(err);
>>>>>>> d0b303f0
    }, multi);
  });
};

/**
 * Remove an object or objects in the store that match the given query.
 *
 * Example:
 *
 *     db
 *       .connect({host: 'localhost', port: 27015, name: 'test'})
 *       .createStore('testing-store')
 *       .remove({id: '<an object id>'}, fn)
 *
 * @param {Object} query
 * @param {Function} callback(err, obj)
 */

Store.prototype.remove = function (query, fn) {
  var store = this;
  if(arguments.length === 0) {
    query = {};
  }
  if(typeof query === 'string') query = {id: query};
  if(typeof query == 'function') {
    fn = query;
    query = {};
  }
  if(query.id) {
    store.identify(query);
  }
  collection(this, function (err, col) {
    col.remove(query, fn);
  });
};

/**
 * Rename the store.
 *
 * Example:
 *
 *     db
 *       .connect({host: 'localhost', port: 27015, name: 'test'})
 *       .createStore('testing-store')
 *       .rename('renamed-store', fn)
 *
 * @param {String} namespace
 * @param {Function} callback(err, obj)
 */

Store.prototype.rename = function (namespace, fn) {
  var store = this;
  collection(this, function (err, col) {
    store.namespace = namespace;
    col.rename(namespace, fn);
  });
};

function stripFields(query) {
  if(!query) return;
  var fields = query.$fields;
  if(fields) delete query.$fields;
  return fields;
}

function stripOptions(query) {
  var options = {};
  if(!query) return options;
  // performance
  if(query.$limit) options.limit = query.$limit;
  if(query.$skip) options.skip = query.$skip;
  if(query.$sort || query.$orderby) options.sort = query.$sort || query.$orderby;
  delete query.$limit;
  delete query.$skip;
  delete query.$sort;
  return options;
}<|MERGE_RESOLUTION|>--- conflicted
+++ resolved
@@ -445,11 +445,7 @@
   collection(this, function (err, col) {
     col.update(query, command, {multi: multi}, function(err) {
       store.identify(query);
-<<<<<<< HEAD
       if(fn) fn(err);
-=======
-      fn && fn(err);
->>>>>>> d0b303f0
     }, multi);
   });
 };
