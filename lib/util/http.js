--- conflicted
+++ resolved
@@ -26,16 +26,12 @@
     if(~req.url.indexOf('?')) {
       try {
         req.query = parseQuery(req.url);  
-<<<<<<< HEAD
-        // console.log(qs.parse())
-=======
-        var m = req.query['_method'];
+        var m = req.query._method;
         if ( m ) {
             req['originalMethod'] = req.method;
             req.method = m.toUpperCase();
             delete req.query['_method'];
         }
->>>>>>> 1555c297
       } catch (ex) {
         res.setHeader('Content-Type', 'text/plain');
         res.statusCode = 400;
