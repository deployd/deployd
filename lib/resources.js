--- conflicted
+++ resolved
@@ -9,43 +9,6 @@
   , debug = require('debug')('resources')
   , path = require('path');
 
-
-<<<<<<< HEAD
-  store.find = function (query, fn) {
-    if(typeof query == 'function') {
-      fn = query;
-      query = {};
-    }
-    
-    store.__proto__.find.call(store, query, function (err, resources) {
-      if(err) return fn(err);
-      // build resources from data
-      var result = [];
-      
-      if(resources) {
-        var all = {};
-        
-        resources.forEach(function (resource) {
-          var r = new definitions[resource.type](resource, server);
-          
-          // give all resources access
-          // to each other
-          resource.resources = all;
-          if(resource.path) {
-            var path = resource.path;
-            if(path[0] === '') path = path.split('/')[1];
-            all[path] = r;
-          }
-          
-          result.push(r);
-        })
-      }
-
-      // locked resources
-      result.push(new Files({path: '/', public: './public'}, server));
-      result.push(new InternalResources({path: '/__resources'}, server));
-      result.push(new Dashboard({path: '/dashboard'}, server));
-=======
 /**
  * Builds a list of resources from config
  * 
@@ -56,7 +19,6 @@
 exports.build = function (resourceConfig, server) {
   var resourceConfig = resourceConfig || []
     , resources = [];
->>>>>>> 7f172d7c
 
   resourceConfig.forEach(function(c) {
     //TODO: make this extensible
@@ -76,13 +38,8 @@
   return resources;
 }
 
-<<<<<<< HEAD
-function InternalResources(settings, server) {
-  debug('init');
-=======
 function InternalResources(settings) {
   settings.configPath = settings.configPath || './';
->>>>>>> 7f172d7c
   Resource.apply(this, arguments);
   this.store = server && server.createStore('resources');
   this.server = server;
@@ -91,61 +48,6 @@
 exports.InternalResources = InternalResources;
 
 InternalResources.prototype.handle = function(ctx, next) {
-<<<<<<< HEAD
-  if(ctx.url === '/types') {
-    // TODO refactor with new config
-    this.server.resources.find(function() {
-      ctx.done(null, {
-
-        Collection: {
-          defaultPath: '/my-objects',
-          require: './types/collection'
-        },
-        
-        UserCollection: {
-          label: 'Users Collection',
-          defaultPath: '/users',
-          require: './types/user-collection',
-          properties: {
-            email: {
-              description: 'the unique email of the user',
-              type: 'string',
-              pattern: "[a-z0-9!#$%&'*+/=?^_`{|}~-]+(?:\.[a-z0-9!#$%&'*+/=?^_`{|}~-]+)*@(?:[a-z0-9](?:[a-z0-9-]*[a-z0-9])?\.)+[a-z0-9](?:[a-z0-9-]*[a-z0-9])?",
-              required: true,
-              unique: true,
-              minLength: 5,
-              order: 0
-            },
-            password: {
-              description: "the user's password",
-              type: 'string',
-              required: true,
-              minLength: 5,
-              order: 1
-            }
-          }
-        }
-
-      })
-    })
-    return;
-  }
-
-  debug('hanlding');
-  switch(ctx.req.method) {
-    case 'POST':
-    case 'PUT':
-      this.server.defineResource(ctx.body, ctx.done);
-    break;
-    case 'GET':
-      debug('finding resources that match', ctx.query);
-      this.store.find(ctx.query, ctx.done);
-    break;
-    case 'DELETE':
-      this.store.remove(ctx.query, ctx.done);
-    break;
-  }
-=======
   var basepath = this.settings.configPath;
   config.loadConfig(basepath, function(err, resources) {
     var resource
@@ -183,27 +85,4 @@
         next();
     }
   });
-
-  //   switch(ctx.req.method) {
-  //     case 'POST':
-  //     case 'PUT':
-  //       resources.forEach(function() {
-
-  //       });
-  //       next();
-  //       this.server.defineResource(ctx.body, ctx.done);
-
-  //       resources.push(ctx.body);
-  //       ctx.done(ctx.body);
-  //     break;
-  //     case 'GET':
-  //       this.store.find(ctx.query, ctx.done);
-  //     break;
-  //     case 'DELETE':
-  //       this.store.remove(ctx.query, ctx.done);
-  //     break;
-  //   }
-  // });
-  
->>>>>>> 7f172d7c
 }