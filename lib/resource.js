var parse = require('url').parse
  , EventEmitter = require('events').EventEmitter
  , util = require('util')
  , path = require('path')
  , fs = require('fs')
  , Script = require('./script')
  , makeExtendable = require('./util/extendable');

/**
 * A `Resource` handles incoming requests at a matched url. The base class is designed
 * to be extended by overriding methods that will be called by a `Router`.
 *
 * A `Resource` is also an `EventEmitter`. The following events are available.
 *
 *   - `changed`      after a resource config has changed
 *   - `deleted`      after a resource config has been deleted
 *
 * Options:
 *
 *   - `path`         the base path a resource should handle
 *   - `db`           the database a resource will use for persistence
 *
 * Example:
 *
 *   The following resource would respond with a file at the url `/my-file.html`.
 *
 *     function MyFileResource(name, options) {
 *       Resource.apply(this, arguments);
 *
 *       this.on('changed', function(config) {
 *         console.log('MyFileResource changed', config);
 *       });
 *     }
 *     util.inherits(MyFileResource, Resource);
 *
 *     FileResource.prototype.handle = function (ctx, next) {
 *       if (ctx.url === '/my-file.html') {
 *         fs.createReadStream('my-file.html').pipe(ctx.res);
 *       } else {
 *         next();
 *       }
 *     }
 *
 * @param {Object} options
 * @api private
 */

function Resource(name, options) {
  EventEmitter.call(this);
  this.name = name;
  this.path = '/' + name;
  options = this.options = options || {};
  this.config = options.config || {};
  this.server = options.server;
  this.events = {};
  var instance = this;

  // Bind external functions
  if (this.external) {
    var external = {};
    Object.keys(this.external).forEach(function(key) {
      if (typeof instance.external[key] == 'function') {
        external[key] = instance.external[key].bind(instance);
      }
    });
    this.external = external;
  }

  if (typeof this.init === 'function') this.init(options);
}

/**
 * The external prototype for exposing methods over http and to dpd.js
 */
util.inherits(Resource, EventEmitter);

makeExtendable(Resource, {
  constructorProperties: ['label', 'defaultPath']
});

Resource.prototype.external = {};

/**
 * Parse the `url` into a basepath, query, and parts.
 *
 * @param {String} url
 * @return {Object}
 * @api private
 */

Resource.prototype.parse = function (url) {
  var parsed = parse(url, true)
    , pathname = parsed.pathname
    , parts = parsed.parts = pathname.split('/');
  
  // remove empty
  parts.shift();
  parsed.basepath = parts[0];
  
  // remove empty trailing slash part
  if(parts[parts.length - 1] === '') parts.pop();
  
  // the last part is always the identifier
  if(parts.length > 1) parsed.id = parts[parts.length - 1];
  
  if(parsed.query.q && parsed.query.q[0] === '{' && parsed.query.q[parsed.query.q.length - 1] === '}') {
    parsed.query.q = JSON.parse(parsed.query.q);
  }
  
  return parsed;
};

Resource.prototype.load = function (fn) {
  var resource = this
<<<<<<< HEAD
=======
    , eventNames = this.eventNames
    , remaining = eventNames && eventNames.length
>>>>>>> 4fda3ac5
    , configPath = this.options && this.options.configPath
    , events = this.events = {};
  
  if(configPath) {
    Script.loaddir(configPath, events, fn);
  } else {
    fn();
  }
};

Resource.prototype.run = function (event, script, ctx) {
  var domain = this.createDomain(event, ctx)
    , result;
  
  domain.respond = function (data) {
    result = data;
  }
  
  script.run(ctx, domain, function (err, resultingDomain) {
    if(err) return ctx.done(err); 
    
    ctx.done(null, result || resultingDomain._this);
  });
}

Resource.prototype.createDomain = function (event, ctx) {
  var parts = ctx.url.split('/').filter(function(p) { return p; });
  var domain = {
      url: ctx.url
    , parts: parts
    , query: ctx.query
    , body: ctx.body
    , data: ctx.body
  }; 
  return domain;
}

Resource.prototype.getEventScript = function (ctx) {
  var url = ctx.url || '/';
  return this.events[url.split('/')[1]];
}

Resource.prototype.parseEvent = function (ctx) {
  if(ctx.url) return ctx.url.split('/')[1];
}

Resource.prototype.verifyPermissions = function (ctx, fn) {
  if(ctx.req.internal || ctx.req.isRoot) return fn();
  
  var required = this.requiredPermissions[ctx.method];
  var requested = ctx.permissions || this.defaultPermissions;
  var isSingle = !!ctx.query.id || ctx.method === 'POST';
  var failed = false;
  
  if(required) {
    Object.keys(required[isSingle ? 'single' : 'multi']).forEach(function (permission) {
      if(!requested[permission]) {
        if(ctx.server.options.env === 'development') {
          error('permission denied when ' + permission + ' - to allow this action, include `allow("'+ permission +'")` in an event script');
        } else {
          error('permission denied when ' + permission);
        }
      }
    });
    
    if(!failed) {
      fn();
    }
  } else {
    error('an unkown error has occured');
  }
  
  function error(msg) {
    failed = true;
    ctx.res.statusCode = 401;
    ctx.done(new Error(msg));
  }
}

Resource.prototype.setDefaultPermissions = function (ctx) {
  if(ctx.permissions) return;
  ctx.permissions = {}; 
  if(!this.defaultPermissions) return;
  Object.keys(this.defaultPermissions).forEach(function (key) {
    ctx.permissions[key] = true;
  });
}

Resource.prototype.forEachPermission = function (type, fn) {
  var resource = this;
  
  if(type === 'default') {
    if(this.defaultPermissions) {
      Object.keys(this.defaultPermissions).forEach(fn);
    }
  } else {
    if(this.requiredPermissions) {
      Object.keys(resource.requiredPermissions).forEach(function (event) {
        Object.keys(resource.requiredPermissions[event]).forEach(function (type) {
          Object.keys(resource.requiredPermissions[event][type]).forEach(function (permission) {
            fn(permission, type, event);
          });
        });
      });
    }
  }
}

/**
 * Handle an incoming request. This gets called by the router.
 * Call `next()` if the resource cannot handle the request.
 * Otherwise call `cxt.done(err, res)` when the resource
 * is ready to respond.
 *
 * Example:
 *
 *  Override the handle method to return a string:
 *
 *     function MyResource(settings) {
 *       Resource.apply(this, arguments);
 *     }
 *     util.inherits(MyResource, Resource);
 *
 *     MyResource.prototype.handle = function (ctx, next) {
 *       // respond with the file contents (or an error if one occurs)
 *       fs.readFile('myfile.txt', ctx.done);
 *     }
 *
 * @param {Context} ctx
 * @param {function} next
 */

Resource.prototype.handle = function (ctx, next) {
  switch (ctx.method) {
    case 'GET':
      this.get(ctx, next);
      break;
    case 'POST':
      this.post(ctx, next);
      break;
    case 'PUT':
      this.put(ctx, next);
      break;
    case 'DELETE':
      this.del(ctx, next);
      break;
    default:
      next();
      break;
  }
};

Resource.prototype.get = function(ctx, next) {
  next();
};

Resource.prototype.post = function(ctx, next) {
  next();
};

Resource.prototype.put = function(ctx, next) {
  next();
};

Resource.prototype.del = function(ctx, next) {
  next();
};

Resource.prototype.beforeHandle = function (ctx) {
  this.setDefaultPermissions(ctx);
}

Resource.prototype.afterHandle = function (ctx) {
  // hook
}

/**
 * Turn a resource constructor into an object ready
 * for JSON. It should atleast include the `type`
 * and `defaultPath`.
 */

Resource.prototype.toJSON = function() {
  return {
    type: this.name,
    defaultPath: '/my-resource'
  };
};

/*!
 * If true, generates utility functions for this resource in dpd.js
 */

Resource.prototype.clientGeneration = false;

/*!
 * If clientGeneration is true, generates utility functions that alias to get(path)
 */

Resource.prototype.clientGenerationGet = [];

/*!
 * If clientGeneration is true, generates utility functions that alias to exec(path)
 */

Resource.prototype.clientGenerationExec = [];

/*!
 * Resource tag, for duck typing
 */

Resource.prototype.__resource__ = true;

module.exports = Resource;<|MERGE_RESOLUTION|>--- conflicted
+++ resolved
@@ -112,11 +112,6 @@
 
 Resource.prototype.load = function (fn) {
   var resource = this
-<<<<<<< HEAD
-=======
-    , eventNames = this.eventNames
-    , remaining = eventNames && eventNames.length
->>>>>>> 4fda3ac5
     , configPath = this.options && this.options.configPath
     , events = this.events = {};
   
@@ -269,6 +264,13 @@
   }
 };
 
+Resource.prototype.beforeHandle = function (ctx) {
+  this.setDefaultPermissions(ctx);
+}
+
+Resource.prototype.afterHandle = function (ctx) {
+  // hook
+}
 Resource.prototype.get = function(ctx, next) {
   next();
 };
@@ -284,14 +286,6 @@
 Resource.prototype.del = function(ctx, next) {
   next();
 };
-
-Resource.prototype.beforeHandle = function (ctx) {
-  this.setDefaultPermissions(ctx);
-}
-
-Resource.prototype.afterHandle = function (ctx) {
-  // hook
-}
 
 /**
  * Turn a resource constructor into an object ready
