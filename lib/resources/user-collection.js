var validation = require('validation')
  , util = require('util')
  , Collection = require('./collection')
  , db = require('../db')
  , EventEmitter = require('events').EventEmitter
  , uuid = require('../util/uuid')
  , crypto = require('crypto')
  , _ = require('underscore')
  , debug = require('debug')('user-collection');

/**
 * A `UserCollection` adds user authentication to the Collection resource.
 *
 * Settings:
 *
 *   - `path`                the base path a resource should handle
 *   - `config.properties`   the properties of objects the collection should store
 *   - `db`                  the database a collection will use for persistence
 *
 * @param {Object} options
 */

function UserCollection(name, options) {
  Collection.apply(this, arguments);

  var config = this.config;

  if(!this.properties) {
    this.properties = {};
  }

  // username and password are required
  this.properties.username = this.properties.username || {type: 'string'};
  this.properties.username.required = true;
  this.properties.password = this.properties.password || {type: 'string'};
  this.properties.password.required = true;
}
util.inherits(UserCollection, Collection);

UserCollection.dashboard = Collection.dashboard;
UserCollection.events    = _.clone(Collection.events);
UserCollection.events.push('Login');

UserCollection.SALT_LEN = 256;

/**
 * Handle an incoming http `req` and `res` and execute
 * the correct `Store` proxy function based on `req.method`.
 *
 *
 * @param {ServerRequest} req
 * @param {ServerResponse} res
 */

UserCollection.prototype.handle = function (ctx) {
  var uc = this;

  if (ctx.req.method == "GET" && (ctx.url === '/count' || ctx.url.indexOf('/index-of') === 0)) {
    return Collection.prototype.handle.apply(uc, arguments);
  }

  if(ctx.url === '/logout') {
    if (ctx.res.cookies) ctx.res.cookies.set('sid', null, {overwrite: true});
    ctx.session.remove(ctx.done);
    return;
  }

  // set id if one wasnt provided in the query
  ctx.query.id = ctx.query.id || this.parseId(ctx) || (ctx.body && ctx.body.id);

  // make sure password will never be included
  if(ctx.query.$fields) {
    var omit = true;
    for (var field in ctx.query.$fields) {
      if (ctx.query.$fields.hasOwnProperty(field) && ctx.query.$fields[field] > 0) {
        omit = false;
        if ('password' in ctx.query.$fields) delete ctx.query.$fields.password;
      }
      break;
    }
    if (omit || Object.keys(ctx.query.$fields).length === 0) ctx.query.$fields.password = 0;
  } else ctx.query.$fields = {password: 0};

  switch(ctx.req.method) {
    case 'GET':
      if(ctx.url === '/me') {
        debug('session %j', ctx.session.data);
        function noSuchUser() {
          // set no-cache headers
          ctx.res.setHeader("Cache-Control", "no-cache, no-store, must-revalidate");
          ctx.res.setHeader("Pragma", "no-cache");
          ctx.res.setHeader("Expires", "0");
          ctx.res.statusCode = 204;
          return ctx.done();
        }

        if(!(ctx.session && ctx.session.data && ctx.session.data.uid)) {
          return noSuchUser();
        }

        ctx.query = {id: ctx.session.data.uid};

        return this.find(ctx, function(err, user) {
          var userHash = uc.getUserAndPasswordHash(user);
          delete user.password;
          // verify that the username and password haven't changed since this session was created
          if (ctx.session.data.userhash === userHash) {
            ctx.done.apply(null, arguments);
          } else {
            noSuchUser();
          }
        });
      }

      this.find(ctx, ctx.done);
    break;
    case 'POST':
      if(ctx.url === '/login') {
        this.handleLogin(ctx);
        break;
      }
      /* falls through */
    case 'PUT':
      if(ctx.body && ctx.body.password) {
        this.setPassword(ctx.body);
      }
      var isSelf = ctx.session.user && ctx.session.user.id === ctx.query.id || (ctx.body && ctx.body.id);
      if ((ctx.query.id || ctx.body.id) && ctx.body && !isSelf && !ctx.session.isRoot && !ctx.req.internal) {
        delete ctx.body.username;
        delete ctx.body.password;
      }

      function done(err, res) {
        if (res) delete res.password;
        ctx.done(err, res);
      }

      if(ctx.query.id || ctx.body.id) {
        this.save(ctx, done);
      } else {
        this.store.first({username: ctx.body.username}, function (err, u) {
          if(u) return ctx.done({errors: {username: 'is already in use'}});
          uc.save(ctx, done);
        });
      }
    break;
    case 'DELETE':
      debug('removing', ctx.query, ctx.done);
      this.remove(ctx, ctx.done);
    break;
  }
};

UserCollection.prototype.loginFindUser = function (ctx, fn) {
  var credentials = ctx.req.body || { };
  return this.store.first({ username: credentials.username }, fn);
};

UserCollection.prototype.handleLogin = function (ctx) {
  var uc = this
    , path = uc.path
    , credentials = ctx.req.body || {};
  
  debug('trying to login as %s', credentials.username);
  
  this.loginFindUser(ctx, function (err, user) {
    if (err) return ctx.done(err);
    // keep a clone of the user so we can compare it later to see if any changes were made in the login event
    var userClone = user ? _.clone(user) : null
      , domain = { 'me': userClone, 'data': userClone, 'success': false };
    var usernameAndPasswordHash = user ? uc.getUserAndPasswordHash(user) : null;
    
    // checks if the user was changed in the login event and saves it if it was
    function checkAndSaveUser(fn) {
      if (user && !_.isEqual(userClone, user)) {
        // something was changed, need to update the user
        debug('detected that user %s was updated from login event, saving...', credentials.username);
        // create a new context and set the body to our user so that we can call save on the collection
        var newCtx = _.clone(ctx);
        newCtx.body = userClone;
        newCtx.query = { id: user.id };
        // disable changing the username from this event
        if (newCtx.body.username) delete newCtx.body.username;
        if (newCtx.body.id) delete newCtx.body.id; // remove id from body
        
        uc.save(newCtx, fn);
      } else {
        fn();
      }
    }
    
    function loginDone(err) {
      if (err) return ctx.done(err);
      checkAndSaveUser(function (err) {
        if (err) return ctx.done(err);
        debug('logged in as %s', credentials.username);
        ctx.session.set({ path: path, uid: user.id, userhash: usernameAndPasswordHash }).save(function (err, session) {
          if (err) return ctx.done("Internal error");
          ctx.res.cookies.set('sid', session.id, { overwrite: true });
          ctx.done(err, { path: session.path, id: session.id, uid: session.uid });
        });
      });
    }
    
    function loginFail(err) {
      checkAndSaveUser(function () {
        if (err) return ctx.done(err); // allow overriding of error message from event
        ctx.res.statusCode = 401;
        ctx.done('bad credentials');
      });
    }
    
    if (user) {
      // a user with this username exists
      delete userClone.password;
      if (uc.checkHash(uc, user, credentials) === true) {
        domain.success = true;
        delete user.password; // make sure the password is not included in any sort of response
        
        if (uc.events.Login) {
          uc.events.Login.run(ctx, domain, loginDone);
        } else {
          loginDone();
        }
        return;
      }
    }
    
    if (uc.events.Login) {
      uc.events.Login.run(ctx, domain, loginFail);
    } else {
      loginFail();
    }
  });
};
<<<<<<< HEAD

UserCollection.prototype.getUserAndPasswordHash = function(user) {
  return crypto.createHash('md5').update(user.username + user.password).digest('hex');
};
=======
>>>>>>> 00b95554

UserCollection.prototype.handleSession = function (ctx, fn) {
  // called when any session has been created
  var session = ctx.session
    , path = this.path
    , uc = this;

  if(session && session.data && session.data.path == path && session.data.uid) {
    this.store.find({ id: session.data.uid }, function (err, user) {
      if (user) {
        var userHash = uc.getUserAndPasswordHash(user);
        delete user.password;
        // verify that the username and password haven't changed since this session was created
        if (session.data.userhash === userHash) {
          session.user = user;
        } else {
          ctx.res.setHeader('X-Session-Invalidated', 'true');
        }
      }
      fn(err);
    });
  } else {
    fn();
  }
};

UserCollection.prototype.setPassword = function (body) {
  var salt = uuid.create(UserCollection.SALT_LEN);
  body.password = salt + this.hash(body.password, salt);
};

UserCollection.prototype.hash = function (password, salt) {
  return crypto.createHmac('sha256', salt).update(password).digest('hex');
};

UserCollection.prototype.checkHash = function (uc, user, credentials) {
  var salt = user.password.substr(0, UserCollection.SALT_LEN)
    , hash = user.password.substr(UserCollection.SALT_LEN);

  return hash === uc.hash(credentials.password, salt);
};

UserCollection.label = 'Users Collection';
UserCollection.defaultPath = '/users';

UserCollection.prototype.clientGenerationGet = ['me'];
UserCollection.prototype.clientGenerationExec = ['login', 'logout'];

module.exports = UserCollection;<|MERGE_RESOLUTION|>--- conflicted
+++ resolved
@@ -177,18 +177,20 @@
         debug('detected that user %s was updated from login event, saving...', credentials.username);
         // create a new context and set the body to our user so that we can call save on the collection
         var newCtx = _.clone(ctx);
+        var newCtx = _.clone(ctx); 
         newCtx.body = userClone;
         newCtx.query = { id: user.id };
         // disable changing the username from this event
         if (newCtx.body.username) delete newCtx.body.username;
+        if (newCtx.body.username) delete newCtx.body.username; 
         if (newCtx.body.id) delete newCtx.body.id; // remove id from body
-        
+
         uc.save(newCtx, fn);
       } else {
         fn();
       }
     }
-    
+
     function loginDone(err) {
       if (err) return ctx.done(err);
       checkAndSaveUser(function (err) {
@@ -201,7 +203,7 @@
         });
       });
     }
-    
+
     function loginFail(err) {
       checkAndSaveUser(function () {
         if (err) return ctx.done(err); // allow overriding of error message from event
@@ -209,7 +211,7 @@
         ctx.done('bad credentials');
       });
     }
-    
+
     if (user) {
       // a user with this username exists
       delete userClone.password;
@@ -225,7 +227,7 @@
         return;
       }
     }
-    
+
     if (uc.events.Login) {
       uc.events.Login.run(ctx, domain, loginFail);
     } else {
@@ -233,13 +235,10 @@
     }
   });
 };
-<<<<<<< HEAD
 
 UserCollection.prototype.getUserAndPasswordHash = function(user) {
   return crypto.createHash('md5').update(user.username + user.password).digest('hex');
 };
-=======
->>>>>>> 00b95554
 
 UserCollection.prototype.handleSession = function (ctx, fn) {
   // called when any session has been created
