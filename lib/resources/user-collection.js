var validation = require('validation')
  , util = require('util')
  , Collection = require('./collection')
  , db = require('../db')
  , EventEmitter = require('events').EventEmitter
  , uuid = require('../util/uuid')
  , crypto = require('crypto')
  , _ = require('underscore')
  , debug = require('debug')('user-collection');

/**
 * A `UserCollection` adds user authentication to the Collection resource.
 *
 * Settings:
 *
 *   - `path`                the base path a resource should handle
 *   - `config.properties`   the properties of objects the collection should store
 *   - `db`                  the database a collection will use for persistence
 *
 * @param {Object} options
 */

function UserCollection(name, options) {
  Collection.apply(this, arguments);

  var config = this.config;

  if(!this.properties) {
    this.properties = {};
  }

  // username and password are required
  this.properties.username = this.properties.username || {type: 'string'};
  this.properties.username.required = true;
  this.properties.password = this.properties.password || {type: 'string'};
  this.properties.password.required = true;
}
util.inherits(UserCollection, Collection);

UserCollection.dashboard = Collection.dashboard;
UserCollection.events    = _.clone(Collection.events);
UserCollection.events.push('Login');

UserCollection.SALT_LEN = 256;

/**
 * Handle an incoming http `req` and `res` and execute
 * the correct `Store` proxy function based on `req.method`.
 *
 *
 * @param {ServerRequest} req
 * @param {ServerResponse} res
 */

UserCollection.prototype.handle = function (ctx) {
  var uc = this;

  if (ctx.req.method == "GET" && (ctx.url === '/count' || ctx.url.indexOf('/index-of') === 0)) {
    return Collection.prototype.handle.apply(uc, arguments);
  }

  if(ctx.url === '/logout') {
    if (ctx.res.cookies) ctx.res.cookies.set('sid', null, {overwrite: true});
    ctx.session.remove(ctx.done);
    return;
  }

  // set id if one wasnt provided in the query
  ctx.query.id = ctx.query.id || this.parseId(ctx) || (ctx.body && ctx.body.id);

  // make sure password will never be included
  if(ctx.query.$fields) {
    var omit = true;
    for (var field in ctx.query.$fields) {
      if (ctx.query.$fields.hasOwnProperty(field) && ctx.query.$fields[field] > 0) {
        omit = false;
        if ('password' in ctx.query.$fields) delete ctx.query.$fields.password;
      }
      break;
    }
    if (omit || Object.keys(ctx.query.$fields).length === 0) ctx.query.$fields.password = 0;
  } else ctx.query.$fields = {password: 0};

  switch(ctx.req.method) {
    case 'GET':
      if(ctx.url === '/me') {
        debug('session %j', ctx.session.data);
        if(!(ctx.session && ctx.session.data && ctx.session.data.uid)) {
          // set no-cache headers
          ctx.res.setHeader("Cache-Control", "no-cache, no-store, must-revalidate");
          ctx.res.setHeader("Pragma", "no-cache");
          ctx.res.setHeader("Expires", "0");
          ctx.res.statusCode = 204;
          return ctx.done();
        }

        ctx.query = {id: ctx.session.data.uid, $fields: {password: 0}};

        return this.find(ctx, ctx.done);
      }

      this.find(ctx, ctx.done);
    break;
    case 'POST':
      if(ctx.url === '/login') {
<<<<<<< HEAD
        var path = this.path
          , credentials = ctx.req.body || {};

        debug('trying to login as %s', credentials.username);

        this.store.first({username: credentials.username}, function(err, user) {
          if(err) return ctx.done(err);

          if(user) {
            if(uc.checkHash(uc, user, credentials) === true) {
              var done = function done(err) {
                if(err) return ctx.done(err);
                debug('logged in as %s', credentials.username);
                ctx.session.set({path: path, uid: user.id}).save(ctx.done);
              };

              if (uc.events.Login){
                uc.events.Login.run(ctx, {}, done);
              }
              else{
                done();
              }
              return;
            }
          }

          ctx.res.statusCode = 401;
          ctx.done('bad credentials');
        });
=======
        this.handleLogin(ctx);
>>>>>>> 3080de2f
        break;
      }
      /* falls through */
    case 'PUT':
      if(ctx.body && ctx.body.password) {
        this.setPassword(ctx.body);
      }
      var isSelf = ctx.session.user && ctx.session.user.id === ctx.query.id || (ctx.body && ctx.body.id);
      if ((ctx.query.id || ctx.body.id) && ctx.body && !isSelf && !ctx.session.isRoot && !ctx.req.internal) {
        delete ctx.body.username;
        delete ctx.body.password;
      }

      function done(err, res) {
        if (res) delete res.password;
        ctx.done(err, res);
      }

      if(ctx.query.id || ctx.body.id) {
        this.save(ctx, done);
      } else {
        this.store.first({username: ctx.body.username}, function (err, u) {
          if(u) return ctx.done({errors: {username: 'is already in use'}});
          uc.save(ctx, done);
        });
      }
    break;
    case 'DELETE':
      debug('removing', ctx.query, ctx.done);
      this.remove(ctx, ctx.done);
    break;
  }
};

UserCollection.prototype.loginFindUser = function (ctx, fn) {
  var credentials = ctx.req.body || { };
  return this.store.first({ username: credentials.username }, fn);
};

UserCollection.prototype.handleLogin = function (ctx) {
  var uc = this
    , path = uc.path
    , credentials = ctx.req.body || {};
  
  debug('trying to login as %s', credentials.username);
  
  this.loginFindUser(ctx, function (err, user) {
    if (err) return ctx.done(err);
    // keep a clone of the user so we can compare it later to see if any changes were made in the login event
    var userClone = user ? _.clone(user) : null
      , domain = { 'me': userClone, 'data': userClone, 'success': false };
    
    // checks if the user was changed in the login event and saves it if it was
    function checkAndSaveUser(fn) {
      if (user && !_.isEqual(userClone, user)) {
        // something was changed, need to update the user
        debug('detected that user %s was updated from login event, saving...', credentials.username);
        // create a new context and set the body to our user so that we can call save on the collection
        var newCtx = _.clone(ctx); 
        newCtx.body = userClone;
        newCtx.query = { id: user.id };
        // disable changing the username from this event
        if (newCtx.body.username) delete newCtx.body.username; 
        if (newCtx.body.id) delete newCtx.body.id; // remove id from body

        uc.save(newCtx, fn);
      } else {
        fn();
      }
    }

    function loginDone(err) {
      if (err) return ctx.done(err);
      checkAndSaveUser(function (err) {
        if (err) return ctx.done(err);
        debug('logged in as %s', credentials.username);
        ctx.session.set({ path: path, uid: user.id }).save(ctx.done);
      });
    }

    function loginFail(err) {
      checkAndSaveUser(function () {
        if (err) return ctx.done(err); // allow overriding of error message from event
        ctx.res.statusCode = 401;
        ctx.done('bad credentials');
      });
    }

    if (user) {
      // a user with this username exists
      delete userClone.password;
      if (uc.checkHash(uc, user, credentials) === true) {
        domain.success = true;
        delete user.password; // make sure the password is not included in any sort of response
        
        if (uc.events.Login) {
          uc.events.Login.run(ctx, domain, loginDone);
        } else {
          loginDone();
        }
        return;
      }
    }

    if (uc.events.Login) {
      uc.events.Login.run(ctx, domain, loginFail);
    } else {
      loginFail();
    }
  });
}

UserCollection.prototype.handleSession = function (ctx, fn) {
  // called when any session has been created
  var session = ctx.session
    , path = this.path;

  if(session && session.data && session.data.path == path && session.data.uid) {
    this.store.find({id: session.data.uid, $fields: {password: 0}}, function(err, user) {
      session.user = user;
      fn(err);
    });
  } else {
    fn();
  }
};

UserCollection.prototype.setPassword = function (body) {
  var salt = uuid.create(UserCollection.SALT_LEN);
  body.password = salt + this.hash(body.password, salt);
};

UserCollection.prototype.hash = function (password, salt) {
  return crypto.createHmac('sha256', salt).update(password).digest('hex');
};

UserCollection.prototype.checkHash = function (uc, user, credentials) {
  var salt = user.password.substr(0, UserCollection.SALT_LEN)
    , hash = user.password.substr(UserCollection.SALT_LEN);

  return hash === uc.hash(credentials.password, salt);
};

UserCollection.label = 'Users Collection';
UserCollection.defaultPath = '/users';

UserCollection.prototype.clientGenerationGet = ['me'];
UserCollection.prototype.clientGenerationExec = ['login', 'logout'];

module.exports = UserCollection;<|MERGE_RESOLUTION|>--- conflicted
+++ resolved
@@ -103,39 +103,7 @@
     break;
     case 'POST':
       if(ctx.url === '/login') {
-<<<<<<< HEAD
-        var path = this.path
-          , credentials = ctx.req.body || {};
-
-        debug('trying to login as %s', credentials.username);
-
-        this.store.first({username: credentials.username}, function(err, user) {
-          if(err) return ctx.done(err);
-
-          if(user) {
-            if(uc.checkHash(uc, user, credentials) === true) {
-              var done = function done(err) {
-                if(err) return ctx.done(err);
-                debug('logged in as %s', credentials.username);
-                ctx.session.set({path: path, uid: user.id}).save(ctx.done);
-              };
-
-              if (uc.events.Login){
-                uc.events.Login.run(ctx, {}, done);
-              }
-              else{
-                done();
-              }
-              return;
-            }
-          }
-
-          ctx.res.statusCode = 401;
-          ctx.done('bad credentials');
-        });
-=======
         this.handleLogin(ctx);
->>>>>>> 3080de2f
         break;
       }
       /* falls through */
@@ -246,7 +214,7 @@
       loginFail();
     }
   });
-}
+};
 
 UserCollection.prototype.handleSession = function (ctx, fn) {
   // called when any session has been created
