--- conflicted
+++ resolved
@@ -50,22 +50,18 @@
   if((method === 'POST' || method === 'PUT') && req.body && resource && resource.properties) {
     // sanitize data
     Object.keys(resource.properties).forEach(function (key) {
-<<<<<<< HEAD
-      if (resource.properties[key].type === 'date' && req.body[key]) {
-        try {
-          sanitized[key] = new Date(req.body[key]).toISOString();
-        } catch(e) {
-          sanitized[key] = 'invalid date';
-        }
-=======
+
       if (req.body[key] === '') {
         sanitized[key] = null;
       } else if (resource.properties[key].type === 'number' && typeof req.body[key] === 'string') {
         var parsed = parseInt(req.body[key]);
         sanitized[key] = isNaN(parsed) ? req.body[key] : parsed;
       } else if (resource.properties[key].type === 'date' && req.body[key]) {
-        sanitized[key] = new Date(req.body[key]).toISOString();
->>>>>>> 5dbe5125
+        try {
+          sanitized[key] = new Date(req.body[key]).toISOString();
+        } catch(e) {
+          sanitized[key] = 'invalid date';
+        }
       } else if (resource.properties[key].type === 'boolean' && !req.body[key]) {
         sanitized[key] = false;
       } else {
