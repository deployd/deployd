--- conflicted
+++ resolved
@@ -4,15 +4,8 @@
  
 var mdoq = require('mdoq')
   , vm = require('vm')
-<<<<<<< HEAD
-  , collection = require('./types/collection')
-  , slib = require('./slib')
-  , mongodb = require('mongodb')
-  , storage = require('./storage')
-=======
   , asyncEval = require('async-eval')
   , elib = require('./elib')
->>>>>>> 173d3075
 ;
 
 /**
@@ -21,37 +14,8 @@
 
 module.exports = function (handler, data) {
   return function (req, res, next) {
-    slib.build(function (err, dpd) {
-      if(err) return next(err);
-      
-      // pass along the dpd lib
-      req.lib = dpd;
-      
-      var err;
+    var err;
     
-<<<<<<< HEAD
-      switch(req.method) {
-        case 'POST':
-          exec(handler, req.data, req, null, next);
-        break;
-      
-        case 'GET':
-          if(req.one) {
-            exec(handler, res.data || {}, req, null, next)
-          } else if(res.data) {
-            exec(handler, res.data, req, null, next);
-          } else {
-            next({status: 404});
-          }
-        break;
-      
-        default:
-          if(req.module) {
-            mdoq
-            .use(req.resource.path)
-            .use(req.module).exec({query: req.query, resource: req.resource}, function (err, data) {
-              if(Array.isArray(data)) data = data[0];
-=======
     switch(req.method) {
       case 'POST':
         return exec(handler, req.data, req, function(state) {
@@ -95,44 +59,15 @@
             if(Array.isArray(data)) data = data[0];
             
             var original = {};
->>>>>>> 173d3075
             
-              var original = {};
+            if(req.method === 'PUT' && req.data) {
+              // update the current version before committing
+              Object.keys(req.data).forEach(function (key) {
+                original[key] = data[key];
+                data[key] = req.data[key];
+              })
+            }
             
-<<<<<<< HEAD
-              if(req.method === 'PUT' && req.data) {
-                // update the current version before committing
-                Object.keys(req.data).forEach(function (key) {
-                  original[key] = data[key];
-                  data[key] = req.data[key];
-                })
-              }
-            
-              // exec handler
-              exec(handler, data, req, original, function (err) {
-                // without err, commit any changes
-                if(!err) req.data = data;
-                next(err);
-              });
-            });
-          }
-        break;
-      }
-    });
-  }
-}
-
-function exec(src, data, req, original, fn) {
-  var compiled = preCompiled.replace('"SRC"', src);
-  mongodb.connect(storage.storage(), function (err, db) {
-    db.eval(compiled, [src, data, req, original], function (err, result) {
-      fn(err);
-    })
-  });
-}
-
-function remote(src, data, req, original) {
-=======
             // exec handler
             exec(handler, data, req, original, function(state) {
               err = state;
@@ -152,14 +87,12 @@
 
 function exec(src, data, req, original, callback) {
   
->>>>>>> 173d3075
   var fn
     , state = {}
     , errors = {}
     , serr = sanitize(src)
     , session = req.session
     , ctx = {}
-    , all
   ;
 
   data = data || {};
@@ -169,12 +102,6 @@
     original = {};
   } else {
     original = original || {};  
-  }
-  
-  if(!Array.isArray(data)) {
-    all = [data];
-  } else {
-    all = data;
   }
   
   // original fallback
@@ -214,41 +141,6 @@
     ctx.me._id = ctx.me._id.toString(); //It comes back as a weird format
   }
 
-<<<<<<< HEAD
-  // ctx.console = console;
-  
-  // dpd lib
-  // ctx.dpd = req.lib;
-
-  for(var i = 0; i < all.length; i++) {
-    
-    try {
-      // wrap with a function and execute with data as the explicit context
-      (function() {  "SRC" }).call(data);
-    } catch(e) {
-      state.status = state.status || 500;
-      if(typeof e == 'string') {
-        state.message = e;
-      } else {
-        state.message = (e && e.message) || 'Bad Request';
-      }
-    }
-
-    // if there are errors attach them to state
-    if(Object.keys(errors).length) {
-      state.errors = errors;
-    }
-
-    if(Object.keys(state).length) {
-      return state;
-    }
-
-    // process dates
-    Object.keys(data).forEach(function (key) {
-      if(data[key] && data[key].toISOString && data[key].toISOString.call) data[key] = data[key].toISOString();
-    })
-  }
-=======
   ctx.console = console;
 
   
@@ -290,11 +182,8 @@
     });  
   });
 
->>>>>>> 173d3075
   
 }
-
-var preCompiled = remote.toString();
 
 function sanitize(src) {
   // must have a body
