{
  "author": "Ritchie Martori",
  "name": "deployd",
  "version": "0.8.0-rc.2",
  "description": "the simplest way to build realtime APIs for web and mobile apps",
  "repository": {
    "url": "git://github.com/deployd/deployd.git"
  },
  "engines": {
    "node": ">= 0.10.0"
  },
  "main": "index",
  "dependencies": {
    "async": "^0.9.0",
    "commander": "^2.2.0",
    "cookies": "^0.4.0",
    "corser": "^2.0.0",
    "debug": "^2.1.0",
    "doh": "^0.0.4",
    "ejs": "^1.0.0",
    "filed": "^0.0.6",
    "mkdirp": "*",
    "mongodb": "2.0.9",
    "opener": "^1.4.0",
    "q": "1.1.2",
    "qs": "^2.3.3",
    "request": "2.51.0",
    "scrubber": "*",
    "semver": "^4.1.0",
    "send": "^0.10.1",
    "shelljs": "^0.3.0",
    "socket.io": "1.2.1",
    "step": "^0.0.5",
    "underscore": "^1.7.0",
    "validation": "*",
    "wrench": "^1.5.8"
  },
  "devDependencies": {
    "chai": "*",
    "grunt": "^0.4.1",
    "grunt-contrib-jshint": "^0.1.1",
    "grunt-contrib-less": "^0.12.0",
    "less": "*",
    "mocha": "*",
    "rewire": "~2.1.3",
    "sinon": "~1.12.1",
<<<<<<< HEAD
    "mocha-phantomjs": "3.5.2"
=======
    "mocha-jshint": "0.0.9"
>>>>>>> 061f16de
  },
  "bin": {
    "dpd": "./bin/dpd"
  },
  "scripts": {
    "test": "mocha && cd test-app && node runtests.js",
    "docs": "node docs/src/build.js"
  }
}<|MERGE_RESOLUTION|>--- conflicted
+++ resolved
@@ -44,11 +44,8 @@
     "mocha": "*",
     "rewire": "~2.1.3",
     "sinon": "~1.12.1",
-<<<<<<< HEAD
-    "mocha-phantomjs": "3.5.2"
-=======
+    "mocha-phantomjs": "3.5.2",
     "mocha-jshint": "0.0.9"
->>>>>>> 061f16de
   },
   "bin": {
     "dpd": "./bin/dpd"
