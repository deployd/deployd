--- conflicted
+++ resolved
@@ -13,11 +13,7 @@
   "main": "index",
   "dependencies": {
     "async": "^2.0.1",
-<<<<<<< HEAD
-    "bluebird": "^3.4.1",
-=======
     "bluebird": "^3.4.3",
->>>>>>> 68039349
     "commander": "^2.9.0",
     "cookies": "^0.6.1",
     "corser": "^2.0.1",
@@ -27,11 +23,7 @@
     "filed": "^0.1.0",
     "fs-extra": "^0.30.0",
     "mkdirp": "*",
-<<<<<<< HEAD
-    "mongodb": "2.2.7",
-=======
     "mongodb": "^2.2.7",
->>>>>>> 68039349
     "opener": "^1.4.1",
     "qs": "^6.2.1",
     "request": "2.74.0",
