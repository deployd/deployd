var Collection = require('../lib/resources/collection')
  , db = require('../lib/db');

describe('collection', function(){
  describe('.validate(req)', function(){
    it('should validate the request', function() {
      var r = new Collection({
        properties: {
          title: {
            type: 'string'
          }
        }
      });
      
      var errs = r.validate({title: 'foobar'});
      
      expect(errs).to.not.exist;
    })
    
    it('should fail to validate the invalid request', function() {
      var r = new Collection({
        properties: {
          title: {
            type: 'string'
          }
        }
      });
      
      var errs = r.validate({title: 7});
      
      expect(errs).to.eql({'title': 'must be a string'});
    })
    
    it('should fail to validate the invalid request with multiple errors', function() {
      var r = new Collection({
        properties: {
          title: {
            type: 'string',
            required: true
          },
          age: {
            type: 'number',
            required: true
          },
          created: {
            type: 'date'
          }
        }
      });
      
      var errs = r.validate({title: 7, created: 'foo'}, true);
      
      expect(errs).to.eql({title: 'must be a string', age: 'is required', created: 'must be a date'});
    })
  })
  
  describe('.sanitize(body)', function(){
    it('should remove properties outside the schema', function() {
      var r = new Collection({
        properties: {
          title: {
            type: 'string'
          }
        }
      });
      
      var sanitized = r.sanitize({foo: 7, bar: 8, title: 'foo'});
      
      expect(sanitized.foo).to.not.exist;
      expect(sanitized.bar).to.not.exist;
      expect(sanitized.title).to.equal('foo');
    })
    
    it('should convert int strings to numbers', function() {
      var r = new Collection({
        properties: {
          age: {
            type: 'number'
          }
        }
      });
      
      var sanitized = r.sanitize({age: '22'});
      expect(sanitized.age).to.equal(22);
    })
  })
  
  describe('.handle(ctx)', function(){
    it('should have a store', function() {
      var c = new Collection({path: '/foo', db: db.connect(TEST_DB)});
      expect(c.store).to.exist;
    })
    
    function example(method, path, properties, body, query, test, done, testData) {
      var c = new Collection({path: path, db: db.connect(TEST_DB), properties: properties});
      
      function t() {
        freq(path, {method: method, url: '',  body: body, json: true}, function (req, res) {
          // faux body
          req.body = body;
          req.query = query;
          c.handle({req: req, res: res, query: query || {}, session: {}, done: function() {res.end()}});
        }, function (req, res) {       
          test(req, res, method, path, properties, body, query);
          // cleanup
          c.store.remove(function (err) {
            done(err);
          })
        })
      }
      
      if(testData) {
        c.store.insert(testData, t);
      } else {
        t();
      }
    }
    
    it('should handle POST', function(done) {
      example('POST', '/foo', {test: {type: 'boolean'}}, {test: true}, null,
        function (req, res, method, path, properties, body) {
            expect(req.body).to.eql(body);
            expect(res.statusCode).to.equal(200);
        },
        done
      );
    })
    
    it('should handle GET', function(done) {
      var testData = [{test: true}, {test: false}];
      example('GET', '/foo', {test: {type: 'boolean'}}, null, null,
        function (req, res, method, path, properties, body) {
          expect(res.statusCode).to.equal(200);
        },
        done,
        testData
      );
    })

    it('should handle GET without data', function(done) {
      var testData = [];
      example('GET', '/foo', {test: {type: 'boolean'}}, null, null,
        function (req, res, method, path, properties, body) {
          expect(res.statusCode).to.equal(200);
        },
        done,
        testData
      );
    })
    
    it('should handle PUT', function(done) {
      var testData = [{test: true}, {test: false}];
      example('PUT', '/foo', {test: {type: 'boolean'}}, {test: false, id: 7}, null,
        function (req, res, method, path, properties, body) {
          expect(res.statusCode).to.equal(200);
        },
        done,
        testData
      );
    })
    
    it('should handle DELETE', function(done) {
      example('DELETE', '/foo', {test: {type: 'boolean'}}, null, {id: 7},
        function (req, res, method, path, properties, body) {
          expect(res.statusCode).to.equal(200);
        },
        done
      );
    })
  })
  
  describe('.execListener(method, session, query, item, client, fn)', function(){
    it('should execute a Get listener', function(done) {
      var c = new Collection({
        onGet: 'this.foo = 2 + 2;'
      });
      
      var items = [{foo: 1}, {foo: 1}, {foo: 1}];
      c.execListener('Get', {}, {}, items, {}, function (err) {
        for(var i = 0; i < items.length; i++) {
          expect(items[i].foo).to.equal(4);
        }
        done(err);
      })
    })
    
<<<<<<< HEAD
=======
    // it('should be able to perform io', function(done) {
    //   var widgets = db.connect(TEST_DB).createStore('widgets');
      
    //   var c = new Collection({
    //     onGet: 'var item = this; dpd.widgets.put({foo:"bar"}, function(widget, err) { item.id = widget.id })',
    //     resources: {
    //       widgets: widgets
    //     }
    //   });
      
    //   var items = [{id: 1}, {id: 1}, {id: 1}];
    //   c.execListener('Get', {}, {}, items, {}, function (err, result) {
    //     for(var i = 0; i < items.length; i++) {
    //       expect(result[i].id).to.not.equal(1);
    //     }
    //     done(err);
    //   })
    // })
    
>>>>>>> 97e1cd45
    it('should have access to a validation dsl cancel() method', function(done) {
      var c = new Collection({
        onGet: 'cancel("testing error", 123)'
      });
      
      c.execListener('Get', {}, {}, [{a:'b'}], {}, function (err) {
        expect(err.toString()).to.equal('Error: testing error');
        expect(err.statusCode).to.equal(123);
        done();
      })
    })
    
    it('should have access to a validation dsl hide() method', function(done) {
      var c = new Collection({
        onGet: 'hide("secret")'
      });
      
      var items = [{secret: 'foobar'}];
      c.execListener('Get', {}, {}, items, {}, function (err, result) {
        expect(result[0].secret).to.not.equal('foobar');
        expect(result[0].secret).to.not.exist;
        done(err);
      })
    })
    
    it('should return errors when the error() method is called', function(done) {
      var c = new Collection({
        onPost: 'error("foo", "must not be bar")'
      });
      
      c.execListener('Post', {}, {}, {foo: 'bar'}, {}, function (err, result) {
        expect(err).to.eql({"foo": "must not be bar"});
        done();
      })
    })
    
    it('should protect values from being changed via protect()', function(done) {
      var c = new Collection({
        onPut: 'protect("foo")'
      });
      
      c.execListener('Put', {}, {}, {foo: 'bar'}, {}, function (err, result) {
        expect(result.foo).to.not.exist;
        done();
      })
    })
  })
})<|MERGE_RESOLUTION|>--- conflicted
+++ resolved
@@ -184,28 +184,6 @@
       })
     })
     
-<<<<<<< HEAD
-=======
-    // it('should be able to perform io', function(done) {
-    //   var widgets = db.connect(TEST_DB).createStore('widgets');
-      
-    //   var c = new Collection({
-    //     onGet: 'var item = this; dpd.widgets.put({foo:"bar"}, function(widget, err) { item.id = widget.id })',
-    //     resources: {
-    //       widgets: widgets
-    //     }
-    //   });
-      
-    //   var items = [{id: 1}, {id: 1}, {id: 1}];
-    //   c.execListener('Get', {}, {}, items, {}, function (err, result) {
-    //     for(var i = 0; i < items.length; i++) {
-    //       expect(result[i].id).to.not.equal(1);
-    //     }
-    //     done(err);
-    //   })
-    // })
-    
->>>>>>> 97e1cd45
     it('should have access to a validation dsl cancel() method', function(done) {
       var c = new Collection({
         onGet: 'cancel("testing error", 123)'
