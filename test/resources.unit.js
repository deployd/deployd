--- conflicted
+++ resolved
@@ -10,17 +10,6 @@
   , configPath = './test/support/proj';
 
 describe('resources', function(){
-<<<<<<< HEAD
-  describe('.build(store)', function(){
-    it('should return a set of resource instances', function(done) {
-      resources.build(store).find(function (err, resources) {
-        expect(resources).to.have.length(4);
-        expect(resources[0].properties).to.be.a('object');
-        expect(resources[0] instanceof Collection).to.equal(true);
-        done(err);
-      })
-    })
-=======
   describe('.build(resourceConfig)', function(){
     it('should return a set of resource instances', function() {
       var resourceList = resources.build([testCollection], {db: db});
@@ -37,7 +26,6 @@
       expect(resourceList[0] instanceof InternalResources).to.equal(true);
       expect(resourceList[1] instanceof Files).to.equal(true);
     });
->>>>>>> 7f172d7c
   })
 })
 
@@ -54,39 +42,6 @@
       var r = {path: '/foo', type: 'Bar'}
         , created = false;
 
-<<<<<<< HEAD
-      var ir = new InternalResources({path: '/__resources'}, {
-        createStore: function() {
-          created = true;
-        },
-        defineResource: function(des, fn) {
-          des.id = '123';
-          expect(des).to.equal(r);
-          expect(created).to.equal(true);
-          fn(null, des);
-          done();
-        }
-      });
-
-      ir.handle({req: {method: 'POST', url: '/__resources'}, body: r, done: function() {}});
-    });
-
-    it('should create a resource when handling a PUT request', function(done) {
-      var r = {path: '/foo', type: 'Bar'}
-        , created = false;
-
-      var ir = new InternalResources({path: '/__resources'}, {
-        createStore: function() {
-          created = true;
-        },
-        defineResource: function(des, fn) {
-          des.id = '123';
-          expect(des).to.equal(r);
-          expect(created).to.equal(true);
-          fn(null, des);
-          done();
-        }
-=======
       this.ir.handle({req: {method: 'POST', url: '/__resources'}, body: r, done: function(resource) {
         expect(resource.path).to.equal('/foo');
         expect(resource.type).to.equal('Bar');
@@ -114,9 +69,7 @@
         }}, function() {
           throw Error("next called");
         });
->>>>>>> 7f172d7c
       });
-
     });
 
     it('should find all resources when handling a GET request', function(done) {
@@ -136,19 +89,5 @@
         });
       });
     });
-
-//     it('should delete a resource when handling a DELETE request', function(done) {
-//       var q = {path: '/foo', type: 'Bar'}
-//         , ir = new InternalResources({path: '/__resources'});
-
-//       ir.store = {
-//         remove: function(query, fn) {
-//           expect(query).to.equal(q);
-//           done();
-//         }
-//       };
-
-//       ir.handle({req: {method: 'DELETE', url: '/__resources'}, query: q, done: function() {}});
-//     });
   });
 });