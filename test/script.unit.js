--- conflicted
+++ resolved
@@ -30,8 +30,11 @@
       var s = new Script('if(!foo) throw "foo not passed"');
       s.run({}, {foo: 123}, done);
     });
-<<<<<<< HEAD
-    
+    it('should not change null to empty object', function (done) {
+      var s = new Script('if(previous.foo !== null) throw "foo was " + JSON.stringify(previous.foo)');
+      s.run({}, { previous: { foo: null } }, done);
+    });
+
     it('should not be slow and leak memory', function (done) {
       var s = new Script('if(!foo) throw "foo not passed"');
       var time = Date.now();
@@ -52,15 +55,9 @@
         expect(err.name).to.equal("SyntaxError");
         done();
       });
-=======
-
-    it('should not change null to empty object', function (done) {
-      var s = new Script('if(previous.foo !== null) throw "foo was " + JSON.stringify(previous.foo)');
-      s.run({}, { previous: { foo: null } }, done);
->>>>>>> 26b9448e
     });
   });
-
+  
   describe('async', function(){
     it('should return after all callbacks are complete', function(done) {
       this.timeout(200);
