--- conflicted
+++ resolved
@@ -34,17 +34,12 @@
 		<div class="row">
 			<div id="menu" class="three columns">
 				<div class="panel">
-<<<<<<< HEAD
-				  <h5>App Config</h5>
-					<hr />
-=======
->>>>>>> 757618c8
 					<h5>Plugins</h5>
 					<div class="links">
 					  <em>No Plugins Loaded</em>
 					</div>
 					<hr />
-					<a href="console.htm">Console</a>
+					<a href="/terminal">Terminal</a>
 					<hr />
 					<p>Browse the <a href="">plugin library</a> for useful add-ons or use our plugin generator to quickly build your own.</p>
 					<a href="" class="small radius nice blue button">Create New Plugin</a>
