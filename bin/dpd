--- conflicted
+++ resolved
@@ -55,22 +55,17 @@
     if (!test('-d', './.dpd/pids')) mkdir('-p', './.dpd/pids');
     if (!test('-d', './data')) mkdir('-p', './data');
 
-<<<<<<< HEAD
     mongod.restart(program.mongod || 'mongod', function(err) {
       if (err) { 
         console.log("Failed to start MongoDB");
         return stop(1);
       }
-      var dpd = deployd({port: port, db: {host: '127.0.0.1', port: 27017, name: '-deployd'}});
-=======
-    mongod.restart(program.mongod || 'mongod', function() {
       var options = {port: port, env: 'development', db: {host: '127.0.0.1', port: 27017, name: '-deployd'}}
 
       options.env = process.env.DPD_ENV || options.env;
       if(options.env !== 'development') console.log('starting in %s mode', options.env);
       
       var dpd = deployd(options);
->>>>>>> 2bb001a6
       dpd.listen();
       dpd.on('listening', function () {
         console.info('listening on port', port);
